# Better Netrunning - Fix Project

This Fix Project for base game version 2.X is based on Better Netrunning, originally created by finley243.
Full credit for the mod's creation, concept, implementation, and system goes to finley243, the original author

For detailed descriptions, please refer to their mod page: [Better Netrunning – Hacking Reworked](https://www.nexusmods.com/cyberpunk2077/mods/2302).
If you choose to endorse my mod page, I kindly ask that you also endorse theirs.

---

## 📚 Documentation

### Core Documentation

- **[ARCHITECTURE_DESIGN.md](.docs/ARCHITECTURE_DESIGN.md)** - System Architecture & Design Document
  - Complete architectural overview of Better Netrunning
  - Module structure and dependencies
  - Core subsystems (Breach Protocol, Remote Breach, Quickhacks, RadialUnlock)
  - Data flow and design patterns
  - Configuration system and extension points
  - Performance considerations

- **[BREACH_SYSTEM_REFERENCE.md](.docs/BREACH_SYSTEM_REFERENCE.md)** - Breach System Technical Reference
  - Detailed breach type comparison (AP Breach, Unconscious NPC Breach, Remote Breach)
  - Daemon injection logic and filtering pipeline
  - Minigame parameters and processing flow
  - Network access relaxation features
  - Device-specific daemon determination

- **[TODO.md](.docs/TODO.md)** - Development Roadmap & Task List
  - High priority tasks with completion status
  - Customizable key bindings implementation plan
  - MOD compatibility improvements (Phase 2 & 3)
  - RadialBreach integration status
  - Technical implementation details and success criteria

- **[FEATURE_OVERVIEW_JP.md](.docs/FEATURE_OVERVIEW_JP.md)** - 機能概要 (日本語)
  - Better Netrunning の主要機能の日本語ドキュメント

- **[DEVELOPMENT_GUIDELINES.md](.docs/DEVELOPMENT_GUIDELINES.md)** - Development Guidelines
  - Code style and best practices
  - Testing procedures
  - Contribution workflow

- **[DOCUMENTATION_STANDARDS.md](.docs/DOCUMENTATION_STANDARDS.md)** - Documentation Standards
  - Documentation structure and templates
  - Writing guidelines

---

## 🎯 Features

- **Progressive Subnet System**: Unlock Camera/Turret/NPC subnets independently
- **Remote Breach**: Breach devices without physical Access Points
- **Auto-Daemon System**: Automatic PING and Datamine execution
- **RadialUnlock**: 50m radius breach tracking for standalone devices
- **Unconscious NPC Breach**: Direct breach on unconscious NPCs
- **Granular Control**: Per-device-type RemoteBreach toggles

---

## 🔧 Requirements

- **Game Version**: Cyberpunk 2077 2.X
- **Red4ext**: Required
- **Redscript**: Required
- **CustomHackingSystem (HackingExtensions)**: Required for RemoteBreach functionality
- **Native Settings UI**: Optional (recommended for settings management)
- **RadialBreach MOD**: Optional (enhanced physical distance filtering)

---

## 📥 Installation

1. Download the latest release from [Releases](https://github.com/SaganoKei/Better-Netrunning-Fix/releases)
2. Extract all files to your Cyberpunk 2077 game directory
3. Install required dependencies (Red4ext, Redscript, CustomHackingSystem)
4. Launch the game

---

## ⚙️ Configuration

Settings can be configured via:
- Native Settings UI (recommended)
- `r6/scripts/BetterNetrunning/config.reds` (manual editing)
- CET console (advanced users)

See [ARCHITECTURE_DESIGN.md](.docs/ARCHITECTURE_DESIGN.md#configuration-system) for detailed configuration options.

---

## 🤝 Contributing

Contributions are welcome! Please check [TODO.md](.docs/TODO.md) for current development priorities and [DEVELOPMENT_GUIDELINES.md](.docs/DEVELOPMENT_GUIDELINES.md) for contribution guidelines.

---

## 📜 Credits

**Original Mod**: [Better Netrunning](https://www.nexusmods.com/cyberpunk2077/mods/2302) by finley243

**Fix Project**: SaganoKei

**Contributors**:
- [@schizoabe](https://github.com/schizoabe) - Feature Additions and Bug Fix Contributions

**Collaboration & Compatibility**:
- **BiasNil** - Developer of [Daemon Netrunning (Revamp)](https://www.nexusmods.com/cyberpunk2077/mods/12523), compatibility integration
- **lorddarkflare** - Developer of [Breach Takedown Improved](https://www.nexusmods.com/cyberpunk2077/mods/14171), technical collaboration
<<<<<<< HEAD
- **rpierrecollado** - Integration features, CustomHackingSystem prototyping, and testing

---

## 📄 License

This project maintains the same license as the original Better Netrunning mod.
=======
- **rpierrecollado** - Integration features, CustomHackingSystem prototyping, and testing
>>>>>>> c3d59cdc
<|MERGE_RESOLUTION|>--- conflicted
+++ resolved
@@ -108,14 +108,4 @@
 **Collaboration & Compatibility**:
 - **BiasNil** - Developer of [Daemon Netrunning (Revamp)](https://www.nexusmods.com/cyberpunk2077/mods/12523), compatibility integration
 - **lorddarkflare** - Developer of [Breach Takedown Improved](https://www.nexusmods.com/cyberpunk2077/mods/14171), technical collaboration
-<<<<<<< HEAD
-- **rpierrecollado** - Integration features, CustomHackingSystem prototyping, and testing
-
----
-
-## 📄 License
-
-This project maintains the same license as the original Better Netrunning mod.
-=======
-- **rpierrecollado** - Integration features, CustomHackingSystem prototyping, and testing
->>>>>>> c3d59cdc
+- **rpierrecollado** - Integration features, CustomHackingSystem prototyping, and testing